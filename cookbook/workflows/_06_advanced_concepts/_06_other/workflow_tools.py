--- conflicted
+++ resolved
@@ -19,16 +19,18 @@
 from agno.workflow.types import StepInput, StepOutput
 from agno.workflow.workflow import Workflow
 
-FEW_SHOT_EXAMPLES = dedent("""\
+FEW_SHOT_EXAMPLES = dedent(
+    """\
     You can refer to the examples below as guidance for how to use each tool.
     ### Examples
     #### Example: Blog Post Workflow
     User: Please create a blog post on the topic: AI Trends in 2024
     Run: input_data="AI trends in 2024", additional_data={"topic": "AI, AI agents, AI workflows", "style": "The blog post should be written in a style that is easy to understand and follow."}
     Final Answer: I've created a blog post on the topic: AI trends in 2024 through the workflow. The blog post shows...
-    
+
     You HAVE TO USE additional_data to pass the topic and style to the workflow.
-""")
+"""
+)
 
 
 # Define agents
@@ -56,13 +58,15 @@
     title = step_input.input
     topic = step_input.additional_data.get("topic")
     return StepOutput(
-        content=dedent(f"""\
+        content=dedent(
+            f"""\
 	I'm writing a blog post with the title: {title}
 	<topic>
 	{topic}
 	</topic>
 	Search the web for atleast 10 articles\
-	""")
+	"""
+        )
     )
 
 
@@ -74,7 +78,8 @@
     research_team_output = step_input.previous_step_content
 
     return StepOutput(
-        content=dedent(f"""\
+        content=dedent(
+            f"""\
 	I'm writing a blog post with the title: {title}
 	<required_style>
 	{style}
@@ -86,7 +91,8 @@
 	<research_results>
 	{research_team_output}
 	<research_results>\
-	""")
+	"""
+        )
     )
 
 
@@ -127,17 +133,6 @@
     markdown=True,
 )
 
-<<<<<<< HEAD
-    asyncio.run(
-        agent.aprint_response(
-            "Create a blog post with the following title: Quantum Computing in 2025",
-            instructions="When you run the workflow using the `run_workflow` tool, remember to pass `additional_data` as a dictionary of key-value pairs.",
-            markdown=True,
-            stream=True,
-            debug_mode=True,
-        )
-    )
-=======
 asyncio.run(
     agent.aprint_response(
         "Create a blog post with the following title: Quantum Computing in 2025",
@@ -146,5 +141,4 @@
         stream=True,
         debug_mode=True,
     )
-)
->>>>>>> ec2c43fa
+)