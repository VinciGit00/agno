--- conflicted
+++ resolved
@@ -66,7 +66,6 @@
 coverage_report
 .coverage
 
-<<<<<<< HEAD
 # JSON files used as testing DB
 agno_json_data/
 
@@ -75,9 +74,4 @@
 .cursor/
 
 # ignore pyrightconfig.json
-pyrightconfig.json
-=======
-# AI
-.claude/
-.cursor/
->>>>>>> 340002d6
+pyrightconfig.json