--- conflicted
+++ resolved
@@ -6,14 +6,15 @@
       - opened
       - edited
       - synchronize
-<<<<<<< HEAD
+    types:
+      - opened
+      - edited
+      - synchronize
   pull_request:
     types:
       - opened
       - edited
       - synchronize
-=======
->>>>>>> 1f05f41e
 
 jobs:
   lint-pr:
@@ -27,9 +28,17 @@
           REGEX='^(\[(feat|fix|cookbook|test|refactor|build|ci|chore|perf|style|revert)\][[:space:]]+.+|(feat|fix|cookbook|test|refactor|build|ci|chore|perf|style|revert):[[:space:]]+.+|(feat|fix|cookbook|test|refactor|build|ci|chore|perf|style|revert)-[a-z0-9-]+)$'
 
           if [[ "$TITLE_LOWER" =~ $REGEX ]]; then
+          TITLE_LOWER=$(echo "$TITLE" | tr '[:upper:]' '[:lower:]')
+          REGEX='^(\[(feat|fix|cookbook|test|refactor|build|ci|chore|perf|style|revert)\][[:space:]]+.+|(feat|fix|cookbook|test|refactor|build|ci|chore|perf|style|revert):[[:space:]]+.+|(feat|fix|cookbook|test|refactor|build|ci|chore|perf|style|revert)-[a-z0-9-]+)$'
+
+          if [[ "$TITLE_LOWER" =~ $REGEX ]]; then
             echo "✅ PR Title format is valid."
           else
             echo "❌ PR Title '$TITLE' does not match the required format."
             echo "   Use one of: [feat] title, feat: title, or feat-some-title"
             exit 1
+          else
+            echo "❌ PR Title '$TITLE' does not match the required format."
+            echo "   Use one of: [feat] title, feat: title, or feat-some-title"
+            exit 1
           fi