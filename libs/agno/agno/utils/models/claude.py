--- conflicted
+++ resolved
@@ -279,11 +279,6 @@
                             type="tool_use",
                         )
                     )
-<<<<<<< HEAD
-        chat_messages.append({"role": ROLE_MAP[message.role], "content": content})  # type: ignore
-
-    return chat_messages, " ".join(system_messages)
-=======
         elif message.role == "tool":
             content = []
             content.append(
@@ -299,6 +294,7 @@
             continue
 
         chat_messages.append({"role": ROLE_MAP[message.role], "content": content})  # type: ignore
+
     return chat_messages, " ".join(system_messages)
 
 
@@ -340,5 +336,4 @@
             },
         }
         parsed_tools.append(tool)
-    return parsed_tools
->>>>>>> a6b8dca4
+    return parsed_tools