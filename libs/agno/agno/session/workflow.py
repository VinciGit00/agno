--- conflicted
+++ resolved
@@ -2,17 +2,10 @@
 
 import time
 from dataclasses import dataclass
-<<<<<<< HEAD
-from typing import TYPE_CHECKING, Any, Dict, List, Mapping, Optional, Tuple
-=======
 from typing import Any, Dict, List, Mapping, Optional, Tuple
->>>>>>> 50de80a4
 
 from agno.run.workflow import WorkflowRunOutput
 from agno.utils.log import logger
-
-if TYPE_CHECKING:
-    from agno.workflow.types import WorkflowAgentResponse
 
 
 @dataclass
@@ -82,11 +75,6 @@
         else:
             self.runs.append(run)
 
-<<<<<<< HEAD
-    def get_workflow_history(self, num_runs: int = 3) -> List[Tuple[str, str]]:
-        """Get workflow history as structured data (input, response pairs)"""
-        if not self or not self.runs:
-=======
     def get_workflow_history(self, num_runs: Optional[int] = None) -> List[Tuple[str, str]]:
         """Get workflow history as structured data (input, response pairs)
         
@@ -94,22 +82,17 @@
             num_runs: Number of recent runs to include. If None, returns all available history.
         """
         if not self.runs:
->>>>>>> 50de80a4
             return []
 
         from agno.run.base import RunStatus
 
         # Get completed runs only (exclude current/pending run)
         completed_runs = [run for run in self.runs if run.status == RunStatus.completed]
-<<<<<<< HEAD
-        recent_runs = completed_runs[-num_runs:] if len(completed_runs) > num_runs else completed_runs
-=======
         
         if num_runs is not None and len(completed_runs) > num_runs:
             recent_runs = completed_runs[-num_runs:]
         else:
             recent_runs = completed_runs
->>>>>>> 50de80a4
 
         if not recent_runs:
             return []
@@ -131,17 +114,12 @@
 
         return history_data
 
-<<<<<<< HEAD
-    def get_workflow_history_context(self, num_runs: int = 3) -> Optional[str]:
-        """Get formatted workflow history context for steps"""
-=======
     def get_workflow_history_context(self, num_runs: Optional[int] = None) -> Optional[str]:
         """Get formatted workflow history context for steps
         
         Args:
             num_runs: Number of recent runs to include. If None, returns all available history.
         """
->>>>>>> 50de80a4
         history_data = self.get_workflow_history(num_runs)
 
         if not history_data:
