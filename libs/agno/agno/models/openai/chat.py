--- conflicted
+++ resolved
@@ -10,10 +10,7 @@
 from agno.media import AudioResponse
 from agno.models.base import Model
 from agno.models.message import Message
-<<<<<<< HEAD
 from agno.models.metrics import Metrics
-=======
->>>>>>> 340002d6
 from agno.models.response import ModelResponse
 from agno.run.response import RunOutput
 from agno.utils.log import log_debug, log_error, log_warning
@@ -724,13 +721,8 @@
             except Exception as e:
                 log_warning(f"Error processing audio: {e}")
 
-<<<<<<< HEAD
         if hasattr(response_message, "reasoning_content") and response_message.reasoning_content is not None:  # type: ignore
             model_response.reasoning_content = response_message.reasoning_content  # type: ignore
-=======
-        if hasattr(response_message, "reasoning_content") and response_message.reasoning_content is not None:
-            model_response.reasoning_content = response_message.reasoning_content
->>>>>>> 340002d6
 
         if response.usage is not None:
             model_response.response_usage = self._get_metrics(response.usage)
