--- conflicted
+++ resolved
@@ -842,16 +842,13 @@
     created_at: Optional[datetime]
     references: Optional[List[dict]]
     reasoning_messages: Optional[List[dict]]
-<<<<<<< HEAD
     session_state: Optional[dict] = None
-=======
     images: Optional[List[dict]]
     videos: Optional[List[dict]]
     audio: Optional[List[dict]]
     files: Optional[List[dict]]
     response_audio: Optional[List[dict]]
     input_media: Optional[Dict[str, Any]]
->>>>>>> ecc82b36
 
     @classmethod
     def from_dict(cls, run_dict: Dict[str, Any]) -> "RunSchema":
@@ -873,16 +870,13 @@
             events=[event for event in run_dict["events"]] if run_dict.get("events") else None,
             references=run_dict.get("references", []),
             reasoning_messages=run_dict.get("reasoning_messages", []),
-<<<<<<< HEAD
             session_state=run_dict.get("session_state"),
-=======
             images=run_dict.get("images", []),
             videos=run_dict.get("videos", []),
             audio=run_dict.get("audio", []),
             files=run_dict.get("files", []),
             response_audio=run_dict.get("response_audio", []),
             input_media=extract_input_media(run_dict),
->>>>>>> ecc82b36
             created_at=datetime.fromtimestamp(run_dict.get("created_at", 0), tz=timezone.utc)
             if run_dict.get("created_at") is not None
             else None,
@@ -905,16 +899,13 @@
     created_at: Optional[datetime]
     references: Optional[List[dict]]
     reasoning_messages: Optional[List[dict]]
-<<<<<<< HEAD
     session_state: Optional[dict] = None
-=======
     input_media: Optional[Dict[str, Any]]
     images: Optional[List[dict]]
     videos: Optional[List[dict]]
     audio: Optional[List[dict]]
     files: Optional[List[dict]]
     response_audio: Optional[List[dict]]
->>>>>>> ecc82b36
 
     @classmethod
     def from_dict(cls, run_dict: Dict[str, Any]) -> "TeamRunSchema":
@@ -938,16 +929,13 @@
             else None,
             references=run_dict.get("references", []),
             reasoning_messages=run_dict.get("reasoning_messages", []),
-<<<<<<< HEAD
             session_state=run_dict.get("session_state"),
-=======
             images=run_dict.get("images", []),
             videos=run_dict.get("videos", []),
             audio=run_dict.get("audio", []),
             files=run_dict.get("files", []),
             response_audio=run_dict.get("response_audio", []),
             input_media=extract_input_media(run_dict),
->>>>>>> ecc82b36
         )
 
 
