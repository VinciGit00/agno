import csv
from typing import Any, Dict, List, Optional

try:
<<<<<<< HEAD
    import psycopg2
    from psycopg2 import sql
    from psycopg2.extensions import connection as PgConnection
    from psycopg2.extras import DictCursor
=======
    import psycopg
    from psycopg import sql
    from psycopg.connection import Connection as PgConnection
    from psycopg.rows import DictRow, dict_row
>>>>>>> 340002d6
except ImportError:
    raise ImportError("`psycopg` not installed. Please install using `pip install 'psycopg-binary'`.")

from agno.tools import Toolkit
from agno.utils.log import log_debug, log_error


class PostgresTools(Toolkit):
    def __init__(
        self,
<<<<<<< HEAD
        connection: Optional[PgConnection] = None,
=======
        connection: Optional[PgConnection[DictRow]] = None,
>>>>>>> 340002d6
        db_name: Optional[str] = None,
        user: Optional[str] = None,
        password: Optional[str] = None,
        host: Optional[str] = None,
        port: Optional[int] = None,
        run_queries: bool = True,
        inspect_queries: bool = False,
        summarize_tables: bool = True,
        export_tables: bool = False,
        table_schema: str = "public",
        **kwargs,
    ):
<<<<<<< HEAD
        self._connection: Optional[PgConnection] = connection
=======
        self._connection: Optional[PgConnection[DictRow]] = connection
>>>>>>> 340002d6
        self.db_name: Optional[str] = db_name
        self.user: Optional[str] = user
        self.password: Optional[str] = password
        self.host: Optional[str] = host
        self.port: Optional[int] = port
        self.table_schema: str = table_schema

        tools: List[Any] = [
            self.show_tables,
            self.describe_table,
        ]
        if inspect_queries:
            tools.append(self.inspect_query)
        if run_queries:
            tools.append(self.run_query)
        if summarize_tables:
            tools.append(self.summarize_table)
        if export_tables:
            tools.append(self.export_table_to_path)

        super().__init__(name="postgres_tools", tools=tools, **kwargs)

    @property
<<<<<<< HEAD
    def connection(self) -> PgConnection:
        """
        Returns the Postgres psycopg2 connection.
        :return psycopg2.extensions.connection: psycopg2 connection
        """
        if self._connection is None or self._connection.closed:
            log_debug("Establishing new PostgreSQL connection.")
            connection_kwargs: Dict[str, Any] = {"cursor_factory": DictCursor}
            if self.db_name:
                connection_kwargs["database"] = self.db_name
=======
    def connection(self) -> PgConnection[DictRow]:
        """
        Returns the Postgres psycopg connection.
        :return psycopg.connection.Connection: psycopg connection
        """
        if self._connection is None or self._connection.closed:
            log_debug("Establishing new PostgreSQL connection.")
            connection_kwargs: Dict[str, Any] = {"row_factory": dict_row}
            if self.db_name:
                connection_kwargs["dbname"] = self.db_name
>>>>>>> 340002d6
            if self.user:
                connection_kwargs["user"] = self.user
            if self.password:
                connection_kwargs["password"] = self.password
            if self.host:
                connection_kwargs["host"] = self.host
            if self.port:
                connection_kwargs["port"] = self.port
<<<<<<< HEAD

            connection_kwargs["options"] = f"-c search_path={self.table_schema}"
=======
>>>>>>> 340002d6

            connection_kwargs["options"] = f"-c search_path={self.table_schema}"

            self._connection = psycopg.connect(**connection_kwargs)
            self._connection.read_only = True

        return self._connection

    def __enter__(self):
        return self

    def __exit__(self, exc_type, exc_val, exc_tb):
        self.close()

    def close(self):
        """Closes the database connection if it's open."""
        if self._connection and not self._connection.closed:
            log_debug("Closing PostgreSQL connection.")
            self._connection.close()
            self._connection = None

    def _execute_query(self, query: str, params: Optional[tuple] = None) -> str:
        try:
            with self.connection.cursor() as cursor:
                log_debug(f"Running PostgreSQL Query: {query} with Params: {params}")
                cursor.execute(query, params)

                if cursor.description is None:
                    return cursor.statusmessage or "Query executed successfully with no output."

                columns = [desc[0] for desc in cursor.description]
                rows = cursor.fetchall()

                if not rows:
                    return f"Query returned no results.\nColumns: {', '.join(columns)}"

                header = ",".join(columns)
<<<<<<< HEAD
                data_rows = [",".join(map(str, row)) for row in rows]
                return f"{header}\n" + "\n".join(data_rows)

        except psycopg2.Error as e:
=======
                data_rows = [",".join(map(str, row.values())) for row in rows]
                return f"{header}\n" + "\n".join(data_rows)

        except psycopg.Error as e:
>>>>>>> 340002d6
            log_error(f"Database error: {e}")
            if self.connection and not self.connection.closed:
                self.connection.rollback()
            return f"Error executing query: {e}"
        except Exception as e:
            log_error(f"An unexpected error occurred: {e}")
            return f"An unexpected error occurred: {e}"

    def show_tables(self) -> str:
        """Lists all tables in the configured schema."""

        stmt = "SELECT table_name FROM information_schema.tables WHERE table_schema = %s;"
        return self._execute_query(stmt, (self.table_schema,))

    def describe_table(self, table: str) -> str:
        """
        Provides the schema (column name, data type, is nullable) for a given table.

        Args:
            table: The name of the table to describe.

        Returns:
            A string describing the table's columns and data types.
        """
        stmt = """
            SELECT column_name, data_type, is_nullable
            FROM information_schema.columns
            WHERE table_schema = %s AND table_name = %s;
        """
        return self._execute_query(stmt, (self.table_schema, table))

    def summarize_table(self, table: str) -> str:
        """
        Computes and returns key summary statistics for a table's columns.

        Args:
            table: The name of the table to summarize.

        Returns:
            A string containing a summary of the table.
        """
        try:
            with self.connection.cursor() as cursor:
                # First, get column information using a parameterized query
                schema_query = """
                    SELECT column_name, data_type
                    FROM information_schema.columns
                    WHERE table_schema = %s AND table_name = %s;
                """
                cursor.execute(schema_query, (self.table_schema, table))
                columns = cursor.fetchall()
                if not columns:
                    return f"Error: Table '{table}' not found in schema '{self.table_schema}'."

                summary_parts = [f"Summary for table: {table}\n"]
                table_identifier = sql.Identifier(self.table_schema, table)

                for col in columns:
                    col_name, data_type = col["column_name"], col["data_type"]
                    col_identifier = sql.Identifier(col_name)

                    query = None
                    if any(
                        t in data_type for t in ["integer", "numeric", "real", "double precision", "bigint", "smallint"]
                    ):
                        query = sql.SQL("""
                            SELECT
                                COUNT(*) AS total_rows,
                                COUNT({col}) AS non_null_rows,
                                MIN({col}) AS min,
                                MAX({col}) AS max,
                                AVG({col}) AS average,
                                STDDEV({col}) AS std_deviation
                            FROM {tbl};
                        """).format(col=col_identifier, tbl=table_identifier)
                    elif any(t in data_type for t in ["char", "text", "uuid"]):
                        query = sql.SQL("""
                            SELECT
                                COUNT(*) AS total_rows,
                                COUNT({col}) AS non_null_rows,
                                COUNT(DISTINCT {col}) AS unique_values,
                                AVG(LENGTH({col}::text)) as avg_length
                            FROM {tbl};
                        """).format(col=col_identifier, tbl=table_identifier)

                    if query:
                        cursor.execute(query)
                        stats = cursor.fetchone()
                        summary_parts.append(f"\n--- Column: {col_name} (Type: {data_type}) ---")
<<<<<<< HEAD
                        for key, value in stats.items():
                            val_str = (
                                f"{value:.2f}" if isinstance(value, (float, int)) and value is not None else str(value)
                            )
                            summary_parts.append(f"  {key}: {val_str}")

                return "\n".join(summary_parts)

        except psycopg2.Error as e:
            return f"Error summarizing table: {e}"

    def inspect_query(self, query: str) -> str:
        """
        Shows the execution plan for a SQL query (using EXPLAIN).

        :param query: The SQL query to inspect.
        :return: The query's execution plan.
        """
        return self._execute_query(f"EXPLAIN {query}")

    def export_table_to_path(self, table: str, path: str) -> str:
        """
        Exports a table's data to a local CSV file.

        :param table: The name of the table to export.
        :param path: The local file path to save the file.
        :return: A confirmation message with the file path.
        """
        log_debug(f"Exporting Table {table} as CSV to local path {path}")

        table_identifier = sql.Identifier(self.table_schema, table)
        stmt = sql.SQL("SELECT * FROM {tbl};").format(tbl=table_identifier)

        try:
            with self.connection.cursor() as cursor:
                cursor.execute(stmt)
                columns = [desc[0] for desc in cursor.description]

                with open(path, "w", newline="", encoding="utf-8") as f:
                    writer = csv.writer(f)
                    writer.writerow(columns)
                    writer.writerows(cursor)

            return f"Successfully exported table '{table}' to '{path}'."
        except (psycopg2.Error, IOError) as e:
            return f"Error exporting table: {e}"

    def run_query(self, query: str) -> str:
        """
        Runs a read-only SQL query and returns the result.

=======
                        if stats is not None:
                            for key, value in stats.items():
                                val_str = (
                                    f"{value:.2f}" if isinstance(value, float) and value is not None else str(value)
                                )
                                summary_parts.append(f"  {key}: {val_str}")
                        else:
                            summary_parts.append("  No statistics available")

                return "\n".join(summary_parts)

        except psycopg.Error as e:
            return f"Error summarizing table: {e}"

    def inspect_query(self, query: str) -> str:
        """
        Shows the execution plan for a SQL query (using EXPLAIN).

        :param query: The SQL query to inspect.
        :return: The query's execution plan.
        """
        return self._execute_query(f"EXPLAIN {query}")

    def export_table_to_path(self, table: str, path: str) -> str:
        """
        Exports a table's data to a local CSV file.

        :param table: The name of the table to export.
        :param path: The local file path to save the file.
        :return: A confirmation message with the file path.
        """
        log_debug(f"Exporting Table {table} as CSV to local path {path}")

        table_identifier = sql.Identifier(self.table_schema, table)
        stmt = sql.SQL("SELECT * FROM {tbl};").format(tbl=table_identifier)

        try:
            with self.connection.cursor() as cursor:
                cursor.execute(stmt)

                if cursor.description is None:
                    return f"Error: Query returned no description for table '{table}'."

                columns = [desc[0] for desc in cursor.description]

                with open(path, "w", newline="", encoding="utf-8") as f:
                    writer = csv.writer(f)
                    writer.writerow(columns)
                    writer.writerows(row.values() for row in cursor)

            return f"Successfully exported table '{table}' to '{path}'."
        except (psycopg.Error, IOError) as e:
            return f"Error exporting table: {e}"

    def run_query(self, query: str) -> str:
        """
        Runs a read-only SQL query and returns the result.

>>>>>>> 340002d6
        :param query: The SQL query to run.
        :return: The query result as a formatted string.
        """
        return self._execute_query(query)<|MERGE_RESOLUTION|>--- conflicted
+++ resolved
@@ -2,17 +2,10 @@
 from typing import Any, Dict, List, Optional
 
 try:
-<<<<<<< HEAD
-    import psycopg2
-    from psycopg2 import sql
-    from psycopg2.extensions import connection as PgConnection
-    from psycopg2.extras import DictCursor
-=======
     import psycopg
     from psycopg import sql
     from psycopg.connection import Connection as PgConnection
     from psycopg.rows import DictRow, dict_row
->>>>>>> 340002d6
 except ImportError:
     raise ImportError("`psycopg` not installed. Please install using `pip install 'psycopg-binary'`.")
 
@@ -23,11 +16,7 @@
 class PostgresTools(Toolkit):
     def __init__(
         self,
-<<<<<<< HEAD
-        connection: Optional[PgConnection] = None,
-=======
         connection: Optional[PgConnection[DictRow]] = None,
->>>>>>> 340002d6
         db_name: Optional[str] = None,
         user: Optional[str] = None,
         password: Optional[str] = None,
@@ -40,11 +29,7 @@
         table_schema: str = "public",
         **kwargs,
     ):
-<<<<<<< HEAD
-        self._connection: Optional[PgConnection] = connection
-=======
         self._connection: Optional[PgConnection[DictRow]] = connection
->>>>>>> 340002d6
         self.db_name: Optional[str] = db_name
         self.user: Optional[str] = user
         self.password: Optional[str] = password
@@ -68,18 +53,6 @@
         super().__init__(name="postgres_tools", tools=tools, **kwargs)
 
     @property
-<<<<<<< HEAD
-    def connection(self) -> PgConnection:
-        """
-        Returns the Postgres psycopg2 connection.
-        :return psycopg2.extensions.connection: psycopg2 connection
-        """
-        if self._connection is None or self._connection.closed:
-            log_debug("Establishing new PostgreSQL connection.")
-            connection_kwargs: Dict[str, Any] = {"cursor_factory": DictCursor}
-            if self.db_name:
-                connection_kwargs["database"] = self.db_name
-=======
     def connection(self) -> PgConnection[DictRow]:
         """
         Returns the Postgres psycopg connection.
@@ -90,7 +63,6 @@
             connection_kwargs: Dict[str, Any] = {"row_factory": dict_row}
             if self.db_name:
                 connection_kwargs["dbname"] = self.db_name
->>>>>>> 340002d6
             if self.user:
                 connection_kwargs["user"] = self.user
             if self.password:
@@ -99,11 +71,6 @@
                 connection_kwargs["host"] = self.host
             if self.port:
                 connection_kwargs["port"] = self.port
-<<<<<<< HEAD
-
-            connection_kwargs["options"] = f"-c search_path={self.table_schema}"
-=======
->>>>>>> 340002d6
 
             connection_kwargs["options"] = f"-c search_path={self.table_schema}"
 
@@ -141,17 +108,10 @@
                     return f"Query returned no results.\nColumns: {', '.join(columns)}"
 
                 header = ",".join(columns)
-<<<<<<< HEAD
-                data_rows = [",".join(map(str, row)) for row in rows]
-                return f"{header}\n" + "\n".join(data_rows)
-
-        except psycopg2.Error as e:
-=======
                 data_rows = [",".join(map(str, row.values())) for row in rows]
                 return f"{header}\n" + "\n".join(data_rows)
 
         except psycopg.Error as e:
->>>>>>> 340002d6
             log_error(f"Database error: {e}")
             if self.connection and not self.connection.closed:
                 self.connection.rollback()
@@ -241,59 +201,6 @@
                         cursor.execute(query)
                         stats = cursor.fetchone()
                         summary_parts.append(f"\n--- Column: {col_name} (Type: {data_type}) ---")
-<<<<<<< HEAD
-                        for key, value in stats.items():
-                            val_str = (
-                                f"{value:.2f}" if isinstance(value, (float, int)) and value is not None else str(value)
-                            )
-                            summary_parts.append(f"  {key}: {val_str}")
-
-                return "\n".join(summary_parts)
-
-        except psycopg2.Error as e:
-            return f"Error summarizing table: {e}"
-
-    def inspect_query(self, query: str) -> str:
-        """
-        Shows the execution plan for a SQL query (using EXPLAIN).
-
-        :param query: The SQL query to inspect.
-        :return: The query's execution plan.
-        """
-        return self._execute_query(f"EXPLAIN {query}")
-
-    def export_table_to_path(self, table: str, path: str) -> str:
-        """
-        Exports a table's data to a local CSV file.
-
-        :param table: The name of the table to export.
-        :param path: The local file path to save the file.
-        :return: A confirmation message with the file path.
-        """
-        log_debug(f"Exporting Table {table} as CSV to local path {path}")
-
-        table_identifier = sql.Identifier(self.table_schema, table)
-        stmt = sql.SQL("SELECT * FROM {tbl};").format(tbl=table_identifier)
-
-        try:
-            with self.connection.cursor() as cursor:
-                cursor.execute(stmt)
-                columns = [desc[0] for desc in cursor.description]
-
-                with open(path, "w", newline="", encoding="utf-8") as f:
-                    writer = csv.writer(f)
-                    writer.writerow(columns)
-                    writer.writerows(cursor)
-
-            return f"Successfully exported table '{table}' to '{path}'."
-        except (psycopg2.Error, IOError) as e:
-            return f"Error exporting table: {e}"
-
-    def run_query(self, query: str) -> str:
-        """
-        Runs a read-only SQL query and returns the result.
-
-=======
                         if stats is not None:
                             for key, value in stats.items():
                                 val_str = (
@@ -352,7 +259,6 @@
         """
         Runs a read-only SQL query and returns the result.
 
->>>>>>> 340002d6
         :param query: The SQL query to run.
         :return: The query result as a formatted string.
         """
