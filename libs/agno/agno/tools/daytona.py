--- conflicted
+++ resolved
@@ -24,11 +24,6 @@
 DEFAULT_INSTRUCTIONS = dedent(
     """\
     You have access to a persistent Daytona sandbox for code execution. The sandbox maintains state across interactions.
-<<<<<<< HEAD
-
-=======
-    
->>>>>>> 340002d6
     Available tools:
     - `run_code`: Execute code in the sandbox
     - `run_shell_command`: Execute shell commands (bash)
@@ -37,35 +32,19 @@
     - `list_files`: List directory contents
     - `delete_file`: Delete files or directories
     - `change_directory`: Change the working directory
-<<<<<<< HEAD
-
-=======
-    
->>>>>>> 340002d6
     MANDATORY: When users ask for code (Python, JavaScript, TypeScript, etc.), you MUST:
     1. Write the code
     2. Execute it using run_code tool
     3. Show the actual output/results
     4. Never just provide code without executing it
-<<<<<<< HEAD
-
-=======
-    
->>>>>>> 340002d6
     CRITICAL WORKFLOW:
     1. Before running Python scripts, check if required packages are installed
     2. Install missing packages with: run_shell_command("pip install package1 package2")
     3. When running scripts, capture both output AND errors
     4. If a script produces no output, check for errors or add print statements
-<<<<<<< HEAD
 
     IMPORTANT: Always use single quotes for the content parameter when creating files
 
-=======
-    
-    IMPORTANT: Always use single quotes for the content parameter when creating files
-    
->>>>>>> 340002d6
     Remember: Your job is to provide working, executed code examples, not just code snippets!
     """
 )
@@ -126,7 +105,6 @@
             target=self.sandbox_target,
             organization_id=self.organization_id,
         )
-<<<<<<< HEAD
 
         self.daytona = Daytona(self.config)
 
@@ -236,117 +214,6 @@
     def _create_new_sandbox(self, agent: Optional[Union[Agent, Team]] = None) -> Sandbox:
         """Create a new sandbox with the configured parameters."""
         try:
-=======
-
-        self.daytona = Daytona(self.config)
-
-        super().__init__(
-            name="daytona_tools",
-            tools=[
-                self.run_code,
-                self.run_shell_command,
-                self.create_file,
-                self.read_file,
-                self.list_files,
-                self.delete_file,
-                self.change_directory,
-            ],
-            instructions=self.instructions,
-            add_instructions=add_instructions,
-            **kwargs,
-        )
-
-    def _disable_ssl_verification(self) -> None:
-        try:
-            from daytona_api_client import Configuration
-
-            original_init = Configuration.__init__
-
-            # Create a wrapper that sets verify_ssl = False
-            def patched_init(self, *args, **kwargs):
-                original_init(self, *args, **kwargs)
-                self.verify_ssl = False
-
-            setattr(Configuration, "__init__", patched_init)
-            import urllib3
-
-            urllib3.disable_warnings(urllib3.exceptions.InsecureRequestWarning)
-            log_debug(
-                "SSL certificate verification is disabled",
-            )
-        except ImportError:
-            log_warning("Could not import daytona_api_client.Configuration for SSL patching")
-
-    def _get_working_directory(self, agent: Union[Agent, Team]) -> str:
-        """Get the current working directory from agent session state."""
-        if agent and hasattr(agent, "session_state"):
-            if agent.session_state is None:
-                agent.session_state = {}
-            return agent.session_state.get("working_directory", "/home/daytona")
-        return "/home/daytona"
-
-    def _set_working_directory(self, agent: Union[Agent, Team], directory: str) -> None:
-        """Set the working directory in agent session state."""
-        if agent and hasattr(agent, "session_state"):
-            if agent.session_state is None:
-                agent.session_state = {}
-            agent.session_state["working_directory"] = directory
-            log_info(f"Updated working directory to: {directory}")
-
-    def _get_or_create_sandbox(self, agent: Union[Agent, Team]) -> Sandbox:
-        """Get existing sandbox or create new one"""
-        try:
-            sandbox = None
-
-            # Use explicit sandbox
-            if self.sandbox_id:
-                try:
-                    sandbox = self.daytona.get(self.sandbox_id)
-                    log_debug(f"Using explicit sandbox: {self.sandbox_id}")
-                except Exception as e:
-                    log_debug(f"Failed to get sandbox {self.sandbox_id}: {e}")
-                    sandbox = None
-
-            # Use persistent sandbox
-            elif self.persistent and hasattr(agent, "session_state"):
-                if agent.session_state is None:
-                    agent.session_state = {}
-
-                sandbox_id = agent.session_state.get("sandbox_id")
-                if sandbox_id:
-                    try:
-                        sandbox = self.daytona.get(sandbox_id)
-                        log_debug(f"Using persistent sandbox: {sandbox_id}")
-                    except Exception as e:
-                        log_debug(f"Failed to get sandbox {sandbox_id}: {e}")
-                        sandbox = None
-
-            # Create new sandbox if none found
-            if sandbox is None:
-                sandbox = self._create_new_sandbox(agent)
-                # Store sandbox ID for persistent sandboxes
-                if self.persistent and hasattr(agent, "session_state"):
-                    if agent.session_state is None:
-                        agent.session_state = {}
-                    agent.session_state["sandbox_id"] = sandbox.id
-
-            # Ensure sandbox is started
-            if sandbox.state != "started":
-                log_info(f"Starting sandbox {sandbox.id}")
-                self.daytona.start(sandbox, timeout=self.timeout)
-
-            return sandbox
-        except Exception as e:
-            if self.auto_create_sandbox:
-                log_warning(f"Error in sandbox management: {e}. Creating new sandbox.")
-                return self._create_new_sandbox(agent)
-            else:
-                raise e
-
-    def _create_new_sandbox(self, agent: Optional[Union[Agent, Team]] = None) -> Sandbox:
-        """Create a new sandbox with the configured parameters."""
-        try:
->>>>>>> 340002d6
             labels = self.sandbox_labels.copy()
             labels.setdefault("created_by", "agno_daytona_toolkit")
             labels.setdefault("language", str(self.sandbox_language))
@@ -388,21 +255,12 @@
         """
         try:
             current_sandbox = self._get_or_create_sandbox(agent)
-<<<<<<< HEAD
 
             if self.sandbox_language == CodeLanguage.PYTHON:
                 code = prepare_python_code(code)
 
             response = current_sandbox.process.code_run(code)
 
-=======
-
-            if self.sandbox_language == CodeLanguage.PYTHON:
-                code = prepare_python_code(code)
-
-            response = current_sandbox.process.code_run(code)
-
->>>>>>> 340002d6
             self.result = response.result
             return self.result
         except Exception as e:
