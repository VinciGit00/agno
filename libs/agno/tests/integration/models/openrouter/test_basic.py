import pytest
from pydantic import BaseModel, Field

from agno.agent import Agent, RunOutput
from agno.db.in_memory import InMemoryDb
from agno.db.sqlite.sqlite import SqliteDb
from agno.models.openrouter import OpenRouter


def _assert_metrics(response: RunOutput):
    assert response.metrics is not None
    input_tokens = response.metrics.input_tokens
    output_tokens = response.metrics.output_tokens
    total_tokens = response.metrics.total_tokens

    assert input_tokens > 0
    assert output_tokens > 0
    assert total_tokens > 0
    assert total_tokens == input_tokens + output_tokens


def test_basic():
    agent = Agent(model=OpenRouter(id="gpt-4o"), markdown=True, telemetry=False)

    response: RunOutput = agent.run("Share a 2 sentence horror story")

    assert response.content is not None
    assert response.messages is not None
    assert len(response.messages) == 3
    assert [m.role for m in response.messages] == ["system", "user", "assistant"]

    _assert_metrics(response)


def test_basic_stream():
    agent = Agent(model=OpenRouter(id="gpt-4o"), markdown=True, telemetry=False)

    response_stream = agent.run("Share a 2 sentence horror story", stream=True)

    # Verify it's an iterator
    assert hasattr(response_stream, "__iter__")

    responses = list(response_stream)
    assert len(responses) > 0
    for response in responses:
        assert response.content is not None


@pytest.mark.asyncio
async def test_async_basic():
    agent = Agent(model=OpenRouter(id="gpt-4o"), markdown=True, telemetry=False)

    response = await agent.arun("Share a 2 sentence horror story")

    assert response.content is not None
    assert response.messages is not None
    assert len(response.messages) == 3
    assert [m.role for m in response.messages] == ["system", "user", "assistant"]
    _assert_metrics(response)


@pytest.mark.asyncio
async def test_async_basic_stream():
    agent = Agent(model=OpenRouter(id="gpt-4o"), markdown=True, telemetry=False)

    async for response in agent.arun("Share a 2 sentence horror story", stream=True):
        assert response.content is not None


def test_with_memory():
    agent = Agent(
        model=OpenRouter(id="gpt-4o"),
        db=InMemoryDb(),
        add_history_to_context=True,
        markdown=True,
        telemetry=False,
    )

    # First interaction
    response1 = agent.run("My name is John Smith")
    assert response1.content is not None

    # Second interaction should remember the name
    response2 = agent.run("What's my name?")
    assert response2.content is not None
    assert "John Smith" in response2.content

    # Verify memories were created
    messages = agent.get_messages_for_session()
    assert len(messages) == 5
    assert [m.role for m in messages] == ["system", "user", "assistant", "user", "assistant"]

    # Test metrics structure and types
    _assert_metrics(response2)


def test_output_schema():
    class MovieScript(BaseModel):
        title: str = Field(..., description="Movie title")
        genre: str = Field(..., description="Movie genre")
        plot: str = Field(..., description="Brief plot summary")

    agent = Agent(
<<<<<<< HEAD
        model=OpenRouter(id="openai/o4-mini"),
=======
        model=OpenRouter(id="gpt-4o"),
>>>>>>> a6b8dca4
        markdown=True,
        telemetry=False,
        output_schema=MovieScript,
    )

    response = agent.run("Create a movie about time travel")

    # Verify structured output
    assert isinstance(response.content, MovieScript)
    assert response.content.title is not None
    assert response.content.genre is not None
    assert response.content.plot is not None


def test_json_response_mode():
    class MovieScript(BaseModel):
        title: str = Field(..., description="Movie title")
        genre: str = Field(..., description="Movie genre")
        plot: str = Field(..., description="Brief plot summary")

    agent = Agent(
        model=OpenRouter(id="gpt-4o"),
        use_json_mode=True,
        telemetry=False,
        output_schema=MovieScript,
    )

    response = agent.run("Create a movie about time travel")

    # Verify structured output
    assert isinstance(response.content, MovieScript)
    assert response.content.title is not None
    assert response.content.genre is not None
    assert response.content.plot is not None


def test_history():
    agent = Agent(
        model=OpenRouter(id="gpt-4o"),
        db=SqliteDb(db_file="tmp/openrouter/test_basic.db"),
        add_history_to_context=True,
        telemetry=False,
    )
    run_output = agent.run("Hello")
    assert run_output.messages is not None
    assert len(run_output.messages) == 2
    run_output = agent.run("Hello 2")
    assert run_output.messages is not None
    assert len(run_output.messages) == 4
    run_output = agent.run("Hello 3")
    assert run_output.messages is not None
    assert len(run_output.messages) == 6
    run_output = agent.run("Hello 4")
    assert run_output.messages is not None
    assert len(run_output.messages) == 8<|MERGE_RESOLUTION|>--- conflicted
+++ resolved
@@ -101,11 +101,7 @@
         plot: str = Field(..., description="Brief plot summary")
 
     agent = Agent(
-<<<<<<< HEAD
         model=OpenRouter(id="openai/o4-mini"),
-=======
-        model=OpenRouter(id="gpt-4o"),
->>>>>>> a6b8dca4
         markdown=True,
         telemetry=False,
         output_schema=MovieScript,
